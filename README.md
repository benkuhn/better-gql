# BetterGQL: Typed GQL server library

## TODO

- [x] Execution basically works
- [ ] Lists
- [ ] IDs
- [ ] Optionals
- [ ] Unions
- [ ] Custom scalars
<<<<<<< HEAD
- [ ] Interfaces

## Overview

Define your GraphQL schema in Python3.5+ code using classes and type annotations.

### Scalar Types
- The usual Python types (int, str, bool, float) are mapped to the corresponding usual GraphQL types.
- To get the `ID` GraphQL type, import it from this package. ID is defined as a NewType of str.
- Enums must extend from the Python standard library enum.Enum. The Python names are exposed as the elements of the schema enum. The values are not exposed in the schema.
- Custom scalar types are serialized/deserialized using supplemental classes provided at schema creation time. To support scalar type T in your Python schema, supply a class which implements the Scalar[T] protocol (i.e., expose `parse` and `serialize` as classmethods). The GraphQL schema will be created with a custom scalar type whose name is `T.__name__`.

### Composite Types
- Interfaces are defined as Python classes which derive from bettergql.GQLInterface, either directly or indirectly via other interfaces.
- Object types are defined as Python classes which derive from bettergql.GQLObject, plus zero or more interfaces.
- Input objects are defined as Python dataclasses (must be annotated with @dataclass).
- Unions are defined using `typing.Union[...]` 

Interfaces and unions are discriminated at runtime where necessary using isinstance checks.

=======
- [ ] Enums
- [ ] Interfaces
- [ ] Input objects
- [ ] Query factory
>>>>>>> b85ec9e4
<|MERGE_RESOLUTION|>--- conflicted
+++ resolved
@@ -8,8 +8,10 @@
 - [ ] Optionals
 - [ ] Unions
 - [ ] Custom scalars
-<<<<<<< HEAD
+- [ ] Enums
 - [ ] Interfaces
+- [ ] Input objects
+- [ ] Query factory
 
 ## Overview
 
@@ -29,9 +31,3 @@
 
 Interfaces and unions are discriminated at runtime where necessary using isinstance checks.
 
-=======
-- [ ] Enums
-- [ ] Interfaces
-- [ ] Input objects
-- [ ] Query factory
->>>>>>> b85ec9e4
