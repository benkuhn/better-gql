--- conflicted
+++ resolved
@@ -14,7 +14,7 @@
 - [ ] Interfaces
 - [ ] Input objects
 - [ ] Query factory
-<<<<<<< HEAD
+- [ ] Emit schema for not-explicitly-referenced types (eg interface impls)
 
 ## Overview
 
@@ -24,7 +24,6 @@
 
 We recommend use of [mypy](http://mypy-lang.blogspot.com/) alongside this
 library. With appropriate type annotations, mypy will check that your
-implementation satisfies the schema that you define, which rules out large
 classes of programming errors when implementing your schema.
 
 Example:
@@ -95,7 +94,4 @@
 
 Of course, you are welcome to write implementation code wherever you feel like it. But if you want to separate your concerns, you just need to specify the root Query and Mutation class implementations by calling `implement_schema`. These subclasses should descend from your Query and Mutation classes in the schema definition.
 
-At runtime, all fields are resolved using `self.[fieldname]`. The value of `self` for a Query or Mutation is an instance of the root Query or Mutation class you specify. The value of `self` at each subsequent level is the object returned by the parent level's field resolver.
-=======
-- [ ] Emit schema for not-explicitly-referenced types (eg interface impls)
->>>>>>> bf570ac2
+At runtime, all fields are resolved using `self.[fieldname]`. The value of `self` for a Query or Mutation is an instance of the root Query or Mutation class you specify. The value of `self` at each subsequent level is the object returned by the parent level's field resolver.