--- conflicted
+++ resolved
@@ -156,19 +156,14 @@
             t=parsed,
             origin=origin
         )
-<<<<<<< HEAD
     origin_desc = f" (origin: {origin.classname}.{origin.fieldname})" if origin else ''
-    raise ValueError(f"Don't understand type {repr(parsed)}{origin_desc}")
-=======
-    origin = f" (origin: {origin.classname}.{origin.fieldname})" if origin else ''
 
     # Note: 'parsed' had better not include any ForwardRefs anywhere in it. Our
     # typing_helpers.get_type_hints implementation guarantees that it fully
     # evaluates everything, which is not the case for any impls in the stdlib.
     # If you are getting a ForwardRef here, don't add a case for it here --
     # instead, make get_type_hints work better. Thanks :)
-    raise ValueError(f"Don't understand type {repr(parsed)}{origin}")
->>>>>>> 1a9989b1
+    raise ValueError(f"Don't understand type {repr(parsed)}{origin_desc}")
 
 
 class UnwrapException(Exception): pass
