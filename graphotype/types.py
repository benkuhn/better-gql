import typing
from typing import Type, List, Iterable, Iterator, Optional, Any, Dict, Union

<<<<<<< HEAD
from graphotype.typing_helpers import is_forward_ref, get_forward_ref_str

# alternatives:
from graphotype.typing_helpers import get_type_hints, ForwardRef
#from typing import get_type_hints, ForwardRef
=======
try:
    from typing import ForwardRef
except ImportError:
    from typing import _ForwardRef as ForwardRef
>>>>>>> 289baa4a

from dataclasses import dataclass
import typing_inspect

NoneType = type(None)

@dataclass
class AnnotationOrigin:
    """Where did this Annotation come from? (classname.fieldname)

    Used only for printing error messages.
    """
    classname: str
    fieldname: str

@dataclass
class Annotation:
    t_raw: Optional[Any]
    t: Type
    origin: Optional[AnnotationOrigin]
    @property
    def name(self) -> Optional[str]:
        return self.t_raw if isinstance(self.t_raw, str) else None

@dataclass
class AUnion(Annotation):
    """Union[x, y, ...] that is not an Optional"""
    of_types: List[Annotation]

@dataclass
class AList(Annotation):
    """List[x]"""
    of_type: Annotation

@dataclass
class AOptional(Annotation):
    """Optional[x]"""
    of_type: Annotation

@dataclass
class ANewType(Annotation):
    """NewType of another Annotation.

    This uses the same python implementation with a different GraphQL type."""
    of_type: Annotation
    @property
    def typename(self):
        return self.t.__name__

@dataclass
class AClass(Annotation):
    """Everything else (Python class -- this can be scalars and object types)"""
    @property
    def typename(self):
        return self.t.__name__

def _get_newtype_of(t: Type) -> Optional[Type]:
    if not hasattr(t, '__supertype__'):
        return None
    ret = t.__supertype__
    # ret might itself be a newtype
    ret_of = _get_newtype_of(ret)
    if ret_of is not None:
        return ret_of
    return ret

def _get_iterable_of(t: Type) -> Optional[Type]:
    if not typing_inspect.is_generic_type(t):
        return None
    origin = typing_inspect.get_origin(t)
    args = typing_inspect.get_args(t, evaluate=True)
    if origin in (list, List, Iterable, Iterator):
        return args[0]
    return None

def make_annotation(raw: Optional[Any], parsed: Any, origin: Optional[AnnotationOrigin] = None) -> Annotation:
    """Recursively transform a Python type hint into an Annotation for our schema.

    'parsed' should be a result of typing_helpers.get_type_hints on something.
    'raw', if available, should be the string annotation from __annotations__.

    This is recursive because a type like Union or List references other types.
    """

    if typing_inspect.is_union_type(parsed):
        args = typing_inspect.get_args(parsed, evaluate=True)
        # If is_optional is true, wrap the union in an Optional at the end.
        is_optional = NoneType in args

        args = [arg for arg in args if arg != NoneType]

        # Try and unwrap the outermost thing in `raw` because it may be useful later. If we fail, that's ok,
        # we can fallback to None.
        unwrapped_raw = _unwrap_outer_nullable(raw)

        if len(args) == 1:
            raw_args = [unwrapped_raw]
        else:
            raw_args = [None] * len(args)

        of_types = [
            make_annotation(t_raw, t, origin)
            for t_raw, t in zip(raw_args, args)
        ]

        if len(of_types) == 1:
            [ann] = of_types
        else:
            ann = AUnion(
                # interpret 'is_optional' being true as meaning we should use the unwrapped raw
                # this enables Optional[MyUnion] to work
                t_raw=unwrapped_raw if is_optional else raw,
                t=Union[tuple(args)],
                of_types=of_types,
                origin=origin
            )
        if is_optional:
            ann = AOptional(
                t_raw=raw, t=parsed, of_type=ann, origin=origin
            )
        return ann
    nt_of = _get_newtype_of(parsed)
    if nt_of is not None:
        return ANewType(
            t_raw=raw,
            t=parsed,
            of_type=make_annotation(None, nt_of, origin),
            origin=origin
        )
    iter_of = _get_iterable_of(parsed)
    if iter_of is not None:
        return AList(
            t_raw=raw,
            t=parsed,
            of_type=make_annotation(_unwrap_outer_nullable(raw), iter_of, origin),
            origin=origin
        )
    if isinstance(parsed, type):
        return AClass(
            t_raw=raw,
            t=parsed,
            origin=origin
        )
    origin = f" (origin: {origin.classname}.{origin.fieldname})" if origin else ''
    raise ValueError(f"Don't understand type {repr(parsed)}{origin}")


class UnwrapException(Exception): pass


def _unwrap_outer_str(raw: str) -> str:
    """Parse and unwrap the outermost type and 1 layer of brackets from `raw`,
     returning whatever is inside the outermost brackets.
     """

    import re
    result = re.match(r'^\s*[_a-zA-Z][_a-zA-Z0-9]*\s*\[(.+)\]\s*$', raw, re.DOTALL)
    if not result:
        raise UnwrapException(f"unable to match unwrap pattern: {repr(raw)}")

    return result.group(1).strip()


def _unwrap_outer(raw: Any) -> Any:
    """Unwrap one layer of type wrapper from 'raw', which is the raw
    annotation value from __annotations__ (which should only be a String,
    or either an Optional or List).

    If `raw` is a string, we use unwrap_outer_str.

    If we fail, raises UnwrapException
    """
    if isinstance(raw, str):
        # If given 'Optional[foo]', give back 'foo'.
        return _unwrap_outer_str(raw)

    if typing_inspect.is_union_type(raw):
        # If given Optional['foo'], give back 'foo'.
        # If given Optional[foo], give back foo.
        # If given Union[int, str], throw.
        raw_args = [x for x in typing_inspect.get_args(raw, evaluate=True) if x is not NoneType]
        if len(raw_args) != 1:
            raise UnwrapException(f"Unwrap_outer ran into a Union: {raw}")

    else:
        raw_args = typing_inspect.get_args(raw, evaluate=True)

    if len(raw_args) != 1:
        raise UnwrapException(f"Unwrap_outer doesn't know what to do with {len(raw_args)}-arg type: {raw}")

    arg = raw_args[0]

    if is_forward_ref(arg):
        # In python3.7, we (might) sometimes get ForwardRefs in here. Unwrap to get the name in that case
        return get_forward_ref_str(arg)
    else:
        return arg


def _unwrap_outer_nullable(raw: Any) -> Any:
    """Same as _unwrap_outer, but catch UnwrapException and return None."""
    try:
        return _unwrap_outer(raw)
    except UnwrapException:
        return None


def get_annotations(o: Any) -> Dict[str, Annotation]:
    """Call get_type_hints on 'o', wrapping the resulting annotations.

    The resulting hints are wrapped in our own Annotation instances."""
    ret = {}
    for k, t in get_type_hints(o).items():
        origin = AnnotationOrigin(type_repr(o), k)
        t_raw = o.__annotations__.get(k)
        ret[k] = make_annotation(t_raw, t, origin)
    return ret

def type_repr(o: Any) -> str:
    """Try to return a human readable name for a Type."""
    result = getattr(o, '__name__', repr(o))
    if hasattr(o, '__module__'):
        result = f"{o.__module__}.{result}"
    return result<|MERGE_RESOLUTION|>--- conflicted
+++ resolved
@@ -1,21 +1,15 @@
 import typing
-from typing import Type, List, Iterable, Iterator, Optional, Any, Dict, Union
-
-<<<<<<< HEAD
-from graphotype.typing_helpers import is_forward_ref, get_forward_ref_str
-
-# alternatives:
-from graphotype.typing_helpers import get_type_hints, ForwardRef
-#from typing import get_type_hints, ForwardRef
-=======
+from typing import Type, List, Iterable, Iterator, Optional, Any, Dict, get_type_hints, Union
+
 try:
     from typing import ForwardRef
 except ImportError:
     from typing import _ForwardRef as ForwardRef
->>>>>>> 289baa4a
 
 from dataclasses import dataclass
 import typing_inspect
+
+from graphotype.typing_helpers import is_forward_ref, get_forward_ref_str
 
 NoneType = type(None)
 
