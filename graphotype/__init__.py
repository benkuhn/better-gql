from collections import OrderedDict
import dataclasses
import enum
import functools
from typing import (
    Type, Generic, List, Dict, TypeVar, Any, Callable,
    Union, NewType, Set, Optional, Iterable, FrozenSet
)

from graphql import (
    GraphQLSchema,
    GraphQLObjectType,
    GraphQLInterfaceType,
    GraphQLField,
    GraphQLString,
    GraphQLInt,
    GraphQLBoolean,
    GraphQLFloat,
    GraphQLList,
    GraphQLScalarType,
    GraphQLArgument,
    GraphQLEnumType,
    GraphQLEnumValue,
    GraphQLNonNull,
    GraphQLUnionType,
    GraphQLInputObjectType,
    GraphQLInputObjectField,
    ResolveInfo
)
from graphql.type.definition import GraphQLNamedType
from graphql.language import ast

from graphotype.types import AnnotationOrigin
from . import types

class SchemaError(Exception):
    """Indicates that the supplied schema was invalid."""

BUILTIN_SCALARS: Dict[Type, GraphQLScalarType] = {
    int: GraphQLInt,
    float: GraphQLFloat,
    str: GraphQLString,
    bool: GraphQLBoolean
}

T = TypeVar('T')
class Scalar(Generic[T]):
    t: Type[T]

    @classmethod
    def parse(cls, value: Any) -> T:
        raise NotImplementedError()

    @classmethod
    def serialize(cls, instance: T) -> Any:
        raise NotImplementedError()

class Object:
    pass

class Interface:
    pass

ID = NewType('ID', str)

class WorkingEnumType(GraphQLEnumType):
    def __init__(self, cls: Type[enum.Enum]) -> None:
        self.py_cls = cls
        super().__init__(
            name=cls.__name__,
            description=cls.__doc__,
            values=OrderedDict([
                (v.name, GraphQLEnumValue(v.value))
                for v in cls
            ])
        )

    def parse_literal(self, value_ast: Any) -> enum.Enum:
        value = super().parse_literal(value_ast)
        return self.py_cls(value)

    def parse_value(self, value: str) -> enum.Enum:
        value = super().parse_value(value)
        return self.py_cls(value)

def ast_to_value(node: Any) -> Union[int, float, str, bool, List, Dict]:
    if isinstance(node, (
        ast.IntValue,
        ast.FloatValue,
        ast.StringValue,
        ast.BooleanValue
    )):
        return node.value
    elif isinstance(node, ast.ListValue):
        return [ast_to_value(v) for v in node.values]
    elif isinstance(node, ast.ObjectValue):
        return {field.name.value: ast_to_value(field.value) for field in node.fields}
    else:
        raise NotImplementedError(repr(node))

def make_scalar_map(scalars: List[Type[Scalar]]) -> Dict[Type, GraphQLScalarType]:
    result = {}
    def add_scalar_type(scalar):
        result[scalar.t] = GraphQLScalarType(
            name=scalar.__name__,
            description=scalar.__doc__,
            serialize=scalar.serialize,
            parse_value=lambda val: scalar.parse(val),
            parse_literal=lambda node: scalar.parse(ast_to_value(node))
        )
    for scalar in scalars:
        add_scalar_type(scalar)
    return result

class SchemaCreator:
    def __init__(
        self,
        query: Type[Object],
        mutation: Optional[Type[Object]],
        scalars: List[Type[Scalar]],
    ) -> None:
        self.py2gql_types = make_scalar_map(scalars)
        self.type_map: Dict[Type, GraphQLNamedType] = {}
        self.query = query
        self.mutation = mutation

    def build(self) -> GraphQLSchema:
        query = self.translate_type_inner(types.AClass(None, self.query, origin=None))
        mutation = self.translate_type_inner(types.AClass(None, self.mutation, origin=None)) if self.mutation else None
        # Interface implementations may not have been explicitly referenced in
        # the schema. But their interface must have been--so we want to
        # traverse all interfaces, find their subclasses and explicitly supply
        # them to the schema.
        #
        # To traverse all instances, we hackily construct a temporary schema,
        # then check self.type_map to see what the schema found.
        tmp_schema = GraphQLSchema(
            query=query,
            mutation=mutation,
        )
        extra_types = []
        for interface in list(self.type_map):
            if isinstance(interface, type) and issubclass(interface, Interface):
                for impl in interface.__subclasses__():
                    ann = types.AClass(None, impl, origin=None)
                    extra_types.append(self.translate_type_inner(ann))
        return GraphQLSchema(
            query=query,
            mutation=mutation,
            types=extra_types
        )


    def translate_type(self, ann: types.Annotation) -> GraphQLNamedType:
        if ann.t in self.type_map:
            if isinstance(ann, types.AUnion):
                self.check_union_name(ann)
            return self.type_map[ann.t]
        gt = self._translate_type_impl(ann)
        self.type_map[ann.t] = gt
        return gt

    def translate_type_inner(self, ann: types.Annotation) -> GraphQLNamedType:
        return self.translate_type(ann).of_type

    def _translate_type_impl(self, ann: types.Annotation) -> GraphQLNamedType:
        if isinstance(ann, types.AList):
            return GraphQLNonNull(GraphQLList(
                self.translate_type(ann.of_type)
            ))
        elif isinstance(ann, types.AOptional):
            return self.translate_type_inner(ann.of_type)
        elif isinstance(ann, types.AUnion):
            return GraphQLNonNull(self.map_union(ann))
        elif isinstance(ann, types.ANewType):
            return GraphQLNonNull(self.map_newtype(ann))
        assert isinstance(ann, types.AClass)
        t = ann.t
        if issubclass(t, Object):
            return GraphQLNonNull(self.map_type(t))
        elif issubclass(t, Interface):
            return GraphQLNonNull(self.map_interface(t))
        elif dataclasses.is_dataclass(t):
            return GraphQLNonNull(self.map_input(t))
        elif issubclass(t, enum.Enum):
            return GraphQLNonNull(self.map_enum(t))
        elif t in BUILTIN_SCALARS:
            return GraphQLNonNull(BUILTIN_SCALARS[t])
        elif t in self.py2gql_types:
            return GraphQLNonNull(self.py2gql_types[t])
        raise SchemaError(f"""Cannot translate {t}. Suggestions:
- Did you forget to inherit Object?
- Did you forget to add its scalar mapper to the `scalars` list?""")

    def map_type(self, cls: Type) -> GraphQLObjectType:
        interfaces = [
            types.AClass(None, t, origin=None) for t in cls.__mro__
            if issubclass(t, Interface) and t != cls and t != Interface
        ]
        return GraphQLObjectType(
            name=cls.__name__,
            description=cls.__doc__,
            fields=lambda: self.map_fields(cls),
            interfaces=lambda: [self.translate_type_inner(t) for t in interfaces],
            is_type_of=lambda obj, info: isinstance(obj, cls)
        )

    def map_enum(self, cls: Type[enum.Enum]) -> GraphQLEnumType:
        return WorkingEnumType(cls)

    def map_interface(self, cls: Type[Interface]) -> GraphQLInterfaceType:
        return GraphQLInterfaceType(
            name=cls.__name__,
            description=cls.__doc__,
            fields=lambda: self.map_fields(cls),
        )

    def map_input(self, cls: Type) -> GraphQLInputObjectType:
        return GraphQLInputObjectType(
            name=cls.__name__,
            description=cls.__doc__,
            fields=lambda: self.map_input_fields(cls),
            container_type=lambda data: cls(**data) # type: ignore
        )

    def map_fields(self, cls: Type[Union[Object, Interface]]
    ) -> Dict[str, GraphQLField]:
        fields = {}
        hints = types.get_annotations(cls)
        for name in dir(cls):
            if name.startswith('_'):
                continue
            value = getattr(cls, name)
            # 'value' could be:
            # 1. a property
            # 2. a function
            # 3. a hardcoded value
            if hasattr(value, 'fget'):
                # property
                fields[name] = self.property_field(name, value)
            elif callable(value):
                fields[name] = self.function_field(name, value)
            else:
                if name in hints:
                    # explicitly annotated assignment; will be handled below
                    continue
                guessed_type = type(value)
                fields[name] = self.attribute_field(name, types.AClass(None, guessed_type, origin=AnnotationOrigin(repr(cls), name)))

        for name, typ in hints.items():
            if name.startswith('_'):
                continue
            fields[name] = self.attribute_field(name, typ)
        return fields

    def map_input_fields(self, cls: Type) -> Dict[str, GraphQLInputObjectField]:
        fields = {}
        hints = types.get_annotations(cls)
        for field in dataclasses.fields(cls):
            if field.name not in hints:
                raise SchemaError(f"""No type hint found for {cls}.{field}.
Suggestion: add a type hint (e.g., ': {field.type or '<type>'} = ...' to your declaration.""")
            fields[field.name] = GraphQLInputObjectField(type=self.translate_type(hints[field.name]))
        return fields

    def property_field(self, name: str, p: property) -> GraphQLField:
        return_type = types.get_annotations(p.fget)['return']
        return GraphQLField(
            self.translate_type(return_type),
            description=p.__doc__,
            resolver=self.property_resolver(name)
        )

    def attribute_field(self, name: str, t: types.Annotation) -> GraphQLField:
        return GraphQLField(
            self.translate_type(t),
            resolver=self.property_resolver(name)
        )

    def function_field(self, name: str, f: Callable) -> GraphQLField:
        hints = types.get_annotations(f)
        return_type = hints.pop('return')
        def resolver(self_: Any, info: ResolveInfo, **gql_args: Any) -> Any:
            py_args = {}
            for name, value in gql_args.items():
                py_args[name] = value
            return f(self_, **py_args)
        return GraphQLField(
            self.translate_type(return_type),
            args={
                name:
                GraphQLArgument(type=self.translate_type(t))
                for name, t in hints.items()},
            description=f.__doc__,
            resolver=resolver
        )

    def map_newtype(self, t: types.ANewType) -> GraphQLNamedType:
        of_class = t.of_type.t
        if of_class in BUILTIN_SCALARS:
            return self.map_custom_scalar(
                t.typename,
                BUILTIN_SCALARS[of_class]
            )
        elif of_class in self.py2gql_types:
            return self.map_custom_scalar(
                t.typename,
                self.py2gql_types[of_class]
            )
        else:
            # just de-alias the newtype I guess
            return self.translate_type_inner(t.of_type)

    def map_custom_scalar(self, name: str, supertype: GraphQLScalarType
    ) -> GraphQLScalarType:
        return GraphQLScalarType(
            name=name,
            serialize=supertype.serialize,
            parse_literal=supertype.parse_literal,
            parse_value=supertype.parse_value,
        )

    def check_union_name(self, ann: types.AUnion) -> None:
        """Raise SchemaError if `ann` does not have a proper name."""
        name = ann.name

        from graphql.utils.assert_valid_name import COMPILED_NAME_PATTERN
        if name is None or not isinstance(name, str) or not COMPILED_NAME_PATTERN.match(name):
<<<<<<< HEAD
            args = [of_t.t for of_t in ann.of_types]
=======
            args = [types.type_repr(of_t.t) for of_t in ann.of_types]
>>>>>>> 289baa4a
            defined_at = f"Defined at {ann.origin.classname}.{ann.origin.fieldname}.\n" if ann.origin else ""
            raise SchemaError(f"""Could not find a name for Union{args}.
{defined_at}
In GraphQL, any union needs a name, so all unions must be
forward-referenced, e.g.:
    Person = Union[Manager, Employee]
    def person(self) -> Optional['Person']: ...
""")

    def map_union(self, ann: types.AUnion) -> GraphQLUnionType:
        self.check_union_name(ann)
        return GraphQLUnionType(
            name=ann.name,
            # translate_type returns a NonNull, but we need the underlying for
            # our union
            types=[self.translate_type_inner(ann) for ann in ann.of_types],
        )

    def property_resolver(self, name: str) -> Callable:
        return lambda self, info: getattr(self, name)

def make_schema(
    query: Type[Object],
    mutation: Optional[Type[Object]] = None,
    scalars: List[Type[Scalar]] = None,
) -> GraphQLSchema:
    return SchemaCreator(query, mutation, scalars or []).build()<|MERGE_RESOLUTION|>--- conflicted
+++ resolved
@@ -326,11 +326,7 @@
 
         from graphql.utils.assert_valid_name import COMPILED_NAME_PATTERN
         if name is None or not isinstance(name, str) or not COMPILED_NAME_PATTERN.match(name):
-<<<<<<< HEAD
-            args = [of_t.t for of_t in ann.of_types]
-=======
             args = [types.type_repr(of_t.t) for of_t in ann.of_types]
->>>>>>> 289baa4a
             defined_at = f"Defined at {ann.origin.classname}.{ann.origin.fieldname}.\n" if ann.origin else ""
             raise SchemaError(f"""Could not find a name for Union{args}.
 {defined_at}
